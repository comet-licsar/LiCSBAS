--- conflicted
+++ resolved
@@ -367,11 +367,7 @@
      if [ -z $p13_n_unw_r_thre ];then
        extra=$extra' --n_unw_r_thre 0.4'
      fi
-<<<<<<< HEAD
      extra=$extra' --singular' # --nopngs'
-=======
-     extra=$extra' --singular'
->>>>>>> b55f6f0d
     else
      extra=''
     fi
